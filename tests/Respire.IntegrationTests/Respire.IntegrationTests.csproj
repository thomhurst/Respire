﻿<Project Sdk="Microsoft.NET.Sdk">

  <PropertyGroup>
    <TargetFramework>net9.0</TargetFramework>
    <ImplicitUsings>enable</ImplicitUsings>
    <Nullable>enable</Nullable>
    <IsPackable>false</IsPackable>
    <IsTestProject>true</IsTestProject>
    <LangVersion>13</LangVersion>
  </PropertyGroup>

  <ItemGroup>
<<<<<<< HEAD
    <PackageReference Include="coverlet.collector" Version="6.0.4" />
    <PackageReference Include="Microsoft.NET.Test.Sdk" Version="17.14.1" />
    <PackageReference Include="TUnit" Version="0.57.1" />
    <PackageReference Include="TUnit.Assertions" Version="0.57.1" />
    <PackageReference Include="Testcontainers.Redis" Version="4.6.0" />
    <PackageReference Include="StackExchange.Redis" Version="2.9.11" />
    <PackageReference Include="FluentAssertions" Version="8.6.0" />
=======
    <PackageReference Include="TUnit" Version="0.57.1" />
    <PackageReference Include="Testcontainers.Redis" Version="3.10.0" />
    <PackageReference Include="StackExchange.Redis" Version="2.8.16" />
    <PackageReference Include="FluentAssertions" Version="6.12.2" />
>>>>>>> 05d052f9
  </ItemGroup>
  
  <ItemGroup>
    <ProjectReference Include="..\..\src\Respire\Respire.csproj" />
  </ItemGroup>

</Project><|MERGE_RESOLUTION|>--- conflicted
+++ resolved
@@ -10,7 +10,6 @@
   </PropertyGroup>
 
   <ItemGroup>
-<<<<<<< HEAD
     <PackageReference Include="coverlet.collector" Version="6.0.4" />
     <PackageReference Include="Microsoft.NET.Test.Sdk" Version="17.14.1" />
     <PackageReference Include="TUnit" Version="0.57.1" />
@@ -18,12 +17,6 @@
     <PackageReference Include="Testcontainers.Redis" Version="4.6.0" />
     <PackageReference Include="StackExchange.Redis" Version="2.9.11" />
     <PackageReference Include="FluentAssertions" Version="8.6.0" />
-=======
-    <PackageReference Include="TUnit" Version="0.57.1" />
-    <PackageReference Include="Testcontainers.Redis" Version="3.10.0" />
-    <PackageReference Include="StackExchange.Redis" Version="2.8.16" />
-    <PackageReference Include="FluentAssertions" Version="6.12.2" />
->>>>>>> 05d052f9
   </ItemGroup>
   
   <ItemGroup>
